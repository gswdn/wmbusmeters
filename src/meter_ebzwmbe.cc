--- conflicted
+++ resolved
@@ -44,13 +44,8 @@
     string customer_;
 };
 
-<<<<<<< HEAD
 MeterEBZWMBE::MeterEBZWMBE(MeterInfo &mi) :
-    MeterCommonImplementation(mi, MeterType::EBZWMBE, MANUFACTURER_EBZ)
-=======
-MeterEBZWMBE::MeterEBZWMBE(WMBus *bus, MeterInfo &mi) :
-    MeterCommonImplementation(bus, mi, MeterType::EBZWMBE)
->>>>>>> c5d445b9
+    MeterCommonImplementation(mi, MeterType::EBZWMBE)
 {
     setExpectedTPLSecurityMode(TPLSecurityMode::AES_CBC_NO_IV);
 
