--- conflicted
+++ resolved
@@ -42,13 +42,8 @@
     return unique_ptr<WaterMeter>(new MeterApator162(mi));
 }
 
-<<<<<<< HEAD
 MeterApator162::MeterApator162(MeterInfo &mi) :
-    MeterCommonImplementation(mi, MeterType::APATOR162, MANUFACTURER_APA)
-=======
-MeterApator162::MeterApator162(WMBus *bus, MeterInfo &mi) :
-    MeterCommonImplementation(bus, mi, MeterType::APATOR162)
->>>>>>> c5d445b9
+    MeterCommonImplementation(mi, MeterType::APATOR162)
 {
     setExpectedTPLSecurityMode(TPLSecurityMode::AES_CBC_IV);
 
