--- conflicted
+++ resolved
@@ -58,13 +58,8 @@
     string device_date_time_;
 };
 
-<<<<<<< HEAD
 MeterRfmAmb::MeterRfmAmb(MeterInfo &mi) :
-    MeterCommonImplementation(mi, MeterType::RFMAMB, MANUFACTURER_BMT)
-=======
-MeterRfmAmb::MeterRfmAmb(WMBus *bus, MeterInfo &mi) :
-    MeterCommonImplementation(bus, mi, MeterType::RFMAMB)
->>>>>>> c5d445b9
+    MeterCommonImplementation(mi, MeterType::RFMAMB)
 {
     setExpectedTPLSecurityMode(TPLSecurityMode::AES_CBC_IV);
 
